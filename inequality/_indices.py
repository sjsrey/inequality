--- conflicted
+++ resolved
@@ -59,11 +59,7 @@
 
     >>> import numpy
     >>> x = numpy.array([[0, 1, 2], [0, 2, 4], [0, 0, 3]])
-<<<<<<< HEAD
-    >>> int(abundance(x)) 
-=======
     >>> int(abundance(x))
->>>>>>> a2fe5eed
     2
 
     """
@@ -129,11 +125,7 @@
 
     >>> import numpy
     >>> x = numpy.array([[0, 1, 2], [0, 2, 4], [0, 0, 3]])
-<<<<<<< HEAD
-    >>> float(menhinick_mi(x)) 
-=======
     >>> float(menhinick_mi(x))
->>>>>>> a2fe5eed
     0.2886751345948129
 
     """
@@ -520,18 +512,13 @@
     >>> import numpy
     >>> numpy.random.seed(0)
     >>> y = numpy.random.randint(1, 10, size=(4,3))
-<<<<<<< HEAD
-    >>> float(round(gini_gi_m(y), 10)) 
-=======
     >>> float(round(gini_gi_m(y), 10))
->>>>>>> a2fe5eed
     0.0512820513
 
     """
 
     xs = x.sum(axis=0)
-    num = numpy.sum([numpy.abs(xi - xj)
-                    for xi, xj in itertools.permutations(xs, 2)])
+    num = numpy.sum([numpy.abs(xi - xj) for xi, xj in itertools.permutations(xs, 2)])
     den = 2.0 * xs.shape[0] ** 2 * numpy.mean(xs)
     ggim = num / den
     return ggim
